use bit_vec::BitVec;
use alloc::{boxed::Box, vec::Vec, collections::BTreeMap, sync::{Arc, Weak}, string::String};
use core::mem::uninitialized;
use core::slice;
use core::fmt::{Debug, Formatter, Error};
use core::any::Any;
<<<<<<< HEAD
use dirty::Dirty;
use structs::*;
use vfs::{self, Device, INode, FsError};
use util::*;
=======
>>>>>>> 249383f7
use spin::{Mutex, RwLock};
use crate::dirty::Dirty;
use crate::structs::*;
use crate::vfs::{self, Device, INode, FileSystem};
use crate::util::*;

impl Device {
    fn read_block(&mut self, id: BlockId, offset: usize, buf: &mut [u8]) -> vfs::Result<()> {
        debug_assert!(offset + buf.len() <= BLKSIZE);
        match self.read_at(id * BLKSIZE + offset, buf) {
            Some(len) if len == buf.len() => Ok(()),
            _ => panic!(),
        }
    }
    fn write_block(&mut self, id: BlockId, offset: usize, buf: &[u8]) -> vfs::Result<()> {
        debug_assert!(offset + buf.len() <= BLKSIZE);
        match self.write_at(id * BLKSIZE + offset, buf) {
            Some(len) if len == buf.len() => Ok(()),
            _ => panic!(),
        }
    }
    /// Load struct `T` from given block in device
    fn load_struct<T: AsBuf>(&mut self, id: BlockId) -> vfs::Result<T> {
        let mut s: T = unsafe { uninitialized() };
        self.read_block(id, 0, s.as_buf_mut()).map(|_|{s})
    }
}

/// inode for sfs
pub struct INodeImpl {
    /// inode number
    id: INodeId,
    /// on-disk inode
    disk_inode: RwLock<Dirty<DiskINode>>,
    /// Weak reference to SFS, used by almost all operations
    fs: Arc<SimpleFileSystem>,
}

impl Debug for INodeImpl {
    fn fmt(&self, f: &mut Formatter) -> Result<(), Error> {
        write!(f, "INode {{ id: {}, disk: {:?} }}", self.id, self.disk_inode)
    }
}

impl INodeImpl {
    /// Map file block id to disk block id
    fn get_disk_block_id(&self, file_block_id: BlockId) -> vfs::Result<BlockId> {
        let disk_inode = self.disk_inode.read();
        match file_block_id {
            id if id >= disk_inode.blocks as BlockId =>
                Err(FsError::InvalidParam),
            id if id < NDIRECT =>
                Ok(disk_inode.direct[id] as BlockId),
            id if id < NDIRECT + BLK_NENTRY => {
                let mut disk_block_id: u32 = 0;
                self.fs.device.lock().read_block(
                    disk_inode.indirect as usize,
                    ENTRY_SIZE * (id - NDIRECT),
                    disk_block_id.as_buf_mut(),
                )?;
                Ok(disk_block_id as BlockId)
            }
            _ => unimplemented!("double indirect blocks is not supported"),
        }
    }
    fn set_disk_block_id(&self, file_block_id: BlockId, disk_block_id: BlockId) -> vfs::Result<()> {
        match file_block_id {
            id if id >= self.disk_inode.read().blocks as BlockId =>
                Err(FsError::InvalidParam),
            id if id < NDIRECT => {
                self.disk_inode.write().direct[id] = disk_block_id as u32;
                Ok(())
            }
            id if id < NDIRECT + BLK_NENTRY => {
                let disk_block_id = disk_block_id as u32;
                self.fs.device.lock().write_block(
                    self.disk_inode.read().indirect as usize,
                    ENTRY_SIZE * (id - NDIRECT),
                    disk_block_id.as_buf(),
                )?;
                Ok(())
            }
            _ => unimplemented!("double indirect blocks is not supported"),
        }
    }
    /// Only for Dir
    fn get_file_inode_and_entry_id(&self, name: &str) -> Option<(INodeId, usize)> {
        (0..self.disk_inode.read().blocks)
            .map(|i| {
                let mut entry: DiskEntry = unsafe { uninitialized() };
                self._read_at(i as usize * BLKSIZE, entry.as_buf_mut()).unwrap();
                (entry, i)
            })
            .find(|(entry, _)| entry.name.as_ref() == name)
            .map(|(entry, id)| (entry.id as INodeId, id as usize))
    }
    fn get_file_inode_id(&self, name: &str) -> Option<INodeId> {
        self.get_file_inode_and_entry_id(name).map(|(inode_id, _)| inode_id)
    }
    /// Init dir content. Insert 2 init entries.
    /// This do not init nlinks, please modify the nlinks in the invoker.
    fn init_dir_entry(&self, parent: INodeId) -> vfs::Result<()> {
        // Insert entries: '.' '..'
        self._resize(BLKSIZE * 2)?;
        self._write_at(BLKSIZE * 1, DiskEntry {
            id: parent as u32,
            name: Str256::from(".."),
        }.as_buf()).unwrap();
        self._write_at(BLKSIZE * 0, DiskEntry {
            id: self.id as u32,
            name: Str256::from("."),
        }.as_buf()).unwrap();
        Ok(())
    }
    /// remove a page in middle of file and insert the last page here, useful for dirent remove
    /// should be only used in unlink
    fn remove_dirent_page(&self, id: usize) -> vfs::Result<()> {
        debug_assert!(id < self.disk_inode.read().blocks as usize);
        let to_remove = self.get_disk_block_id(id)?;
        let current_last = self.get_disk_block_id(self.disk_inode.read().blocks as usize - 1)?;
        self.set_disk_block_id(id, current_last)?;
        self.disk_inode.write().blocks -= 1;
        let new_size = self.disk_inode.read().blocks as usize * BLKSIZE;
        self._set_size(new_size);
        self.fs.free_block(to_remove);
        Ok(())
    }
    /// Resize content size, no matter what type it is.
    fn _resize(&self, len: usize) -> vfs::Result<()> {
        if len > MAX_FILE_SIZE {
            return Err(FsError::InvalidParam);
        }
        let blocks = ((len + BLKSIZE - 1) / BLKSIZE) as u32;
        use core::cmp::{Ord, Ordering};
        let old_blocks = self.disk_inode.read().blocks;
        match blocks.cmp(&old_blocks) {
            Ordering::Equal => {}  // Do nothing
            Ordering::Greater => {
                {
                    let mut disk_inode = self.disk_inode.write();
                    disk_inode.blocks = blocks;
                    // allocate indirect block if need
                    if old_blocks < NDIRECT as u32 && blocks >= NDIRECT as u32 {
                        disk_inode.indirect = self.fs.alloc_block().expect("no space") as u32;
                    }
                }
                // allocate extra blocks
                for i in old_blocks..blocks {
                    let disk_block_id = self.fs.alloc_block().expect("no space");
                    self.set_disk_block_id(i as usize, disk_block_id)?;
                }
                // clean up
                let old_size = self._size();
                self._set_size(len);
                self._clean_at(old_size, len).unwrap();
            }
            Ordering::Less => {
                // free extra blocks
                for i in blocks..old_blocks {
                    let disk_block_id = self.get_disk_block_id(i as usize)?;
                    self.fs.free_block(disk_block_id);
                }
                let mut disk_inode = self.disk_inode.write();
                // free indirect block if need
                if blocks < NDIRECT as u32 && disk_inode.blocks >= NDIRECT as u32 {
                    self.fs.free_block(disk_inode.indirect as usize);
                    disk_inode.indirect = 0;
                }
                disk_inode.blocks = blocks;
            }
        }
        self._set_size(len);
        Ok(())
    }
    /// Get the actual size of this inode,
    /// since size in inode for dir is not real size
    fn _size(&self) -> usize {
        let disk_inode = self.disk_inode.read();
        match disk_inode.type_ {
            FileType::Dir => disk_inode.blocks as usize * BLKSIZE,
            FileType::File => disk_inode.size as usize,
            _ => panic!("Unknown file type"),
        }
    }
    /// Set the ucore compat size of this inode,
    /// Size in inode for dir is size of entries
    fn _set_size(&self, len: usize) {
        let mut disk_inode = self.disk_inode.write();
        disk_inode.size = match disk_inode.type_ {
            FileType::Dir => disk_inode.blocks as usize * DIRENT_SIZE,
            FileType::File => len,
            _ => panic!("Unknown file type"),
        } as u32
    }
    // Note: the _\w*_at method always return begin>size?0:begin<end?0:(min(size,end)-begin) when success
    /// Read/Write content, no matter what type it is
    fn _io_at<F>(&self, begin: usize, end: usize, mut f: F) -> vfs::Result<usize>
        where F: FnMut(&mut Box<Device>, &BlockRange, usize) -> vfs::Result<()>
    {
        let size = self._size();
        let iter = BlockIter {
            begin: size.min(begin),
            end: size.min(end),
            block_size_log2: BLKSIZE_LOG2,
        };

        // For each block
        let mut buf_offset = 0usize;
        for mut range in iter {
            range.block = self.get_disk_block_id(range.block)?;
            f(&mut *self.fs.device.lock(), &range, buf_offset)?;
            buf_offset += range.len();
        }
        Ok(buf_offset)
    }
    /// Read content, no matter what type it is
    fn _read_at(&self, offset: usize, buf: &mut [u8]) -> vfs::Result<usize> {
        self._io_at(offset, offset + buf.len(), |device, range, offset| {
            device.read_block(range.block, range.begin, &mut buf[offset..offset + range.len()])
        })
    }
    /// Write content, no matter what type it is
    fn _write_at(&self, offset: usize, buf: &[u8]) -> vfs::Result<usize> {
        self._io_at(offset, offset + buf.len(), |device, range, offset| {
            device.write_block(range.block, range.begin, &buf[offset..offset + range.len()])
        })
    }
    /// Clean content, no matter what type it is
    fn _clean_at(&self, begin: usize, end: usize) -> vfs::Result<usize> {
        static ZEROS: [u8; BLKSIZE] = [0; BLKSIZE];
        self._io_at(begin, end, |device, range, _| {
            device.write_block(range.block, range.begin, &ZEROS[..range.len()])
        })
    }
    fn nlinks_inc(&self) {
        self.disk_inode.write().nlinks += 1;
    }
    fn nlinks_dec(&self) {
        let mut disk_inode = self.disk_inode.write();
        assert!(disk_inode.nlinks > 0);
        disk_inode.nlinks -= 1;
    }
}

impl vfs::INode for INodeImpl {
    fn read_at(&self, offset: usize, buf: &mut [u8]) -> vfs::Result<usize> {
        if self.disk_inode.read().type_!=FileType::File {
            return Err(FsError::NotFile);
        }
        self._read_at(offset, buf)
    }
    fn write_at(&self, offset: usize, buf: &[u8]) -> vfs::Result<usize> {
        if self.disk_inode.read().type_!=FileType::File {
            return Err(FsError::NotFile);
        }
        self._write_at(offset, buf)
    }
    /// the size returned here is logical size(entry num for directory), not the disk space used.
    fn info(&self) -> vfs::Result<vfs::FileInfo> {
        let disk_inode = self.disk_inode.read();
        Ok(vfs::FileInfo {
            size: match disk_inode.type_ {
                FileType::File => disk_inode.size as usize,
                FileType::Dir => disk_inode.blocks as usize,
                _ => panic!("Unknown file type"),
            },
            mode: 0,
            type_: vfs::FileType::from(disk_inode.type_.clone()),
            blocks: disk_inode.blocks as usize,
            nlinks: disk_inode.nlinks as usize,
        })
    }
    fn sync(&self) -> vfs::Result<()> {
        let mut disk_inode = self.disk_inode.write();
        if disk_inode.dirty() {
            self.fs.device.lock().write_block(self.id, 0, disk_inode.as_buf())?;
            disk_inode.sync();
        }
        Ok(())
    }
    fn resize(&self, len: usize) -> vfs::Result<()> {
        if self.disk_inode.read().type_!=FileType::File {
            return Err(FsError::NotFile);
        }
        self._resize(len)
    }
    fn create(&self, name: &str, type_: vfs::FileType) -> vfs::Result<Arc<vfs::INode>> {
        let info = self.info()?;
        if info.type_!=vfs::FileType::Dir {
            return Err(FsError::NotDir);
        }
        if info.nlinks <= 0 {
            return Err(FsError::DirRemoved)
        }

        // Ensure the name is not exist
        if !self.get_file_inode_id(name).is_none() {
            return Err(FsError::EntryExist);
        }

        // Create new INode
        let inode = match type_ {
            vfs::FileType::File => self.fs.new_inode_file()?,
            vfs::FileType::Dir => self.fs.new_inode_dir(self.id)?,
        };

        // Write new entry
        let entry = DiskEntry {
            id: inode.id as u32,
            name: Str256::from(name),
        };
        let old_size = self._size();
        self._resize(old_size + BLKSIZE)?;
        self._write_at(old_size, entry.as_buf()).unwrap();
        inode.nlinks_inc();
        if type_ == vfs::FileType::Dir {
            inode.nlinks_inc(); //for .
            self.nlinks_inc();  //for ..
        }

        Ok(inode)
    }
    fn unlink(&self, name: &str) -> vfs::Result<()> {
        let info = self.info()?;
        if info.type_!=vfs::FileType::Dir {
            return Err(FsError::NotDir)
        }
        if info.nlinks <= 0 {
            return Err(FsError::DirRemoved)
        }
        if name == "." {
            return Err(FsError::IsDir)
        }
        if name == ".." {
            return Err(FsError::IsDir)
        }

        let (inode_id, entry_id) = self.get_file_inode_and_entry_id(name).ok_or(FsError::EntryNotFound)?;
        let inode = self.fs.get_inode(inode_id);

        let type_ = inode.disk_inode.read().type_;
        if type_ == FileType::Dir {
            // only . and ..
            assert!(inode.disk_inode.read().blocks >= 2);
            if inode.disk_inode.read().blocks > 2 {
                return Err(FsError::DirNotEmpty)
            }
        }
        inode.nlinks_dec();
        if type_ == FileType::Dir {
            inode.nlinks_dec(); //for .
            self.nlinks_dec();  //for ..
        }
        self.remove_dirent_page(entry_id)?;

        Ok(())
    }
    fn link(&self, name: &str, other: &Arc<INode>) -> vfs::Result<()> {
        let info = self.info()?;
        if info.type_!=vfs::FileType::Dir {
            return Err(FsError::NotDir)
        }
        if info.nlinks <= 0 {
            return Err(FsError::DirRemoved)
        }
        if !self.get_file_inode_id(name).is_none() {
            return Err(FsError::EntryExist);
        }
        let child = other.downcast_ref::<INodeImpl>().ok_or(FsError::NotSameFs)?;
        if !Arc::ptr_eq(&self.fs, &child.fs) {
            return Err(FsError::NotSameFs);
        }
        if child.info()?.type_ == vfs::FileType::Dir {
            return Err(FsError::IsDir);
        }
        let entry = DiskEntry {
            id: child.id as u32,
            name: Str256::from(name),
        };
        let old_size = self._size();
        self._resize(old_size + BLKSIZE)?;
        self._write_at(old_size, entry.as_buf()).unwrap();
        child.nlinks_inc();
        Ok(())
    }
    fn rename(&self, old_name: &str, new_name: &str) -> vfs::Result<()> {
        let info = self.info()?;
        if info.type_!=vfs::FileType::Dir {
            return Err(FsError::NotDir)
        }
        if info.nlinks <= 0 {
            return Err(FsError::DirRemoved)
        }
        if old_name == "." {
            return Err(FsError::IsDir)
        }
        if old_name == ".." {
            return Err(FsError::IsDir)
        }

        if !self.get_file_inode_id(new_name).is_none() {
            return Err(FsError::EntryExist);
        }

        let (_, entry_id) = self.get_file_inode_and_entry_id(old_name).ok_or(FsError::EntryNotFound)?;

        // in place modify name
        let mut entry: DiskEntry = unsafe { uninitialized() };
        let entry_pos = entry_id as usize * BLKSIZE;
        self._read_at(entry_pos, entry.as_buf_mut()).unwrap();
        entry.name = Str256::from(new_name);
        self._write_at(entry_pos, entry.as_buf()).unwrap();

        Ok(())
    }
    fn move_(&self, old_name: &str, target: &Arc<INode>, new_name: &str) -> vfs::Result<()> {
        let info = self.info()?;
        if info.type_!=vfs::FileType::Dir {
            return Err(FsError::NotDir)
        }
        if info.nlinks <= 0 {
            return Err(FsError::DirRemoved)
        }
        if old_name == "." {
            return Err(FsError::IsDir)
        }
        if old_name == ".." {
            return Err(FsError::IsDir)
        }

        let dest = target.downcast_ref::<INodeImpl>().ok_or(FsError::NotSameFs)?;
        if !Arc::ptr_eq(&self.fs, &dest.fs) {
            return Err(FsError::NotSameFs);
        }
        if dest.info()?.type_ != vfs::FileType::Dir {
            return Err(FsError::NotDir)
        }
        if dest.info()?.nlinks <= 0 {
            return Err(FsError::DirRemoved)
        }

        if !self.get_file_inode_id(new_name).is_none() {
            return Err(FsError::EntryExist);
        }

        let (inode_id, entry_id) = self.get_file_inode_and_entry_id(old_name).ok_or(FsError::EntryNotFound)?;
        let inode = self.fs.get_inode(inode_id);

        let entry = DiskEntry {
            id: inode_id as u32,
            name: Str256::from(new_name),
        };
        let old_size = dest._size();
        dest._resize(old_size + BLKSIZE)?;
        dest._write_at(old_size, entry.as_buf()).unwrap();

        self.remove_dirent_page(entry_id)?;

        if inode.info()?.type_ == vfs::FileType::Dir {
            self.nlinks_dec();
            dest.nlinks_inc();
        }

        Ok(())
    }
    fn find(&self, name: &str) -> vfs::Result<Arc<vfs::INode>> {
        let info = self.info()?;
        if info.type_!=vfs::FileType::Dir {
            return Err(FsError::NotDir)
        }
        let inode_id = self.get_file_inode_id(name).ok_or(FsError::EntryNotFound)?;
        Ok(self.fs.get_inode(inode_id))
    }
    fn get_entry(&self, id: usize) -> vfs::Result<String> {
        if self.disk_inode.read().type_!=FileType::Dir {
            return Err(FsError::NotDir)
        }
        if id >= self.disk_inode.read().blocks as usize {
            return Err(FsError::EntryNotFound)
        };
        let mut entry: DiskEntry = unsafe { uninitialized() };
        self._read_at(id as usize * BLKSIZE, entry.as_buf_mut()).unwrap();
        Ok(String::from(entry.name.as_ref()))
    }
    fn fs(&self) -> Arc<vfs::FileSystem> {
        self.fs.clone()
    }
    fn as_any_ref(&self) -> &Any {
        self
    }
}

impl Drop for INodeImpl {
    /// Auto sync when drop
    fn drop(&mut self) {
        self.sync().expect("Failed to sync when dropping the SimpleFileSystem Inode");
        if self.disk_inode.read().nlinks <= 0 {
            self._resize(0).unwrap();
            self.disk_inode.write().sync();
            self.fs.free_block(self.id);
        }
    }
}


/// filesystem for sfs
///
/// ## 内部可变性
/// 为了方便协调外部及INode对SFS的访问，并为日后并行化做准备，
/// 将SFS设置为内部可变，即对外接口全部是&self，struct的全部field用RwLock包起来
/// 这样其内部各field均可独立访问
pub struct SimpleFileSystem {
    /// on-disk superblock
    super_block: RwLock<Dirty<SuperBlock>>,
    /// blocks in use are mared 0
    free_map: RwLock<Dirty<BitVec>>,
    /// inode list
    inodes: RwLock<BTreeMap<INodeId, Weak<INodeImpl>>>,
    /// device
    device: Mutex<Box<Device>>,
    /// Pointer to self, used by INodes
    self_ptr: Weak<SimpleFileSystem>,
}

impl SimpleFileSystem {
    /// Load SFS from device
    pub fn open(mut device: Box<Device>) -> vfs::Result<Arc<Self>> {
        let super_block = device.load_struct::<SuperBlock>(BLKN_SUPER).unwrap();
        if !super_block.check() {
            return Err(FsError::WrongFs);
        }
        let free_map = device.load_struct::<[u8; BLKSIZE]>(BLKN_FREEMAP).unwrap();

        Ok(SimpleFileSystem {
            super_block: RwLock::new(Dirty::new(super_block)),
            free_map: RwLock::new(Dirty::new(BitVec::from_bytes(&free_map))),
            inodes: RwLock::new(BTreeMap::new()),
            device: Mutex::new(device),
            self_ptr: Weak::default(),
        }.wrap())
    }
    /// Create a new SFS on blank disk
    pub fn create(device: Box<Device>, space: usize) -> Arc<Self> {
        let blocks = (space / BLKSIZE).min(BLKBITS);
        assert!(blocks >= 16, "space too small");

        let super_block = SuperBlock {
            magic: MAGIC,
            blocks: blocks as u32,
            unused_blocks: blocks as u32 - 3,
            info: Str32::from(DEFAULT_INFO),
        };
        let free_map = {
            let mut bitset = BitVec::from_elem(BLKBITS, false);
            for i in 3..blocks {
                bitset.set(i, true);
            }
            bitset
        };

        let sfs = SimpleFileSystem {
            super_block: RwLock::new(Dirty::new_dirty(super_block)),
            free_map: RwLock::new(Dirty::new_dirty(free_map)),
            inodes: RwLock::new(BTreeMap::new()),
            device: Mutex::new(device),
            self_ptr: Weak::default(),
        }.wrap();

        // Init root INode
        let root = sfs._new_inode(BLKN_ROOT, Dirty::new_dirty(DiskINode::new_dir()));
        root.init_dir_entry(BLKN_ROOT).unwrap();
        root.nlinks_inc();  //for .
        root.nlinks_inc();  //for ..(root's parent is itself)
        root.sync().unwrap();

        sfs
    }
    /// Wrap pure SimpleFileSystem with Arc
    /// Used in constructors
    fn wrap(self) -> Arc<Self> {
        // Create a Arc, make a Weak from it, then put it into the struct.
        // It's a little tricky.
        let fs = Arc::new(self);
        let weak = Arc::downgrade(&fs);
        let ptr = Arc::into_raw(fs) as *mut Self;
        unsafe { (*ptr).self_ptr = weak; }
        unsafe { Arc::from_raw(ptr) }
    }

    /// Allocate a block, return block id
    fn alloc_block(&self) -> Option<usize> {
        let mut free_map = self.free_map.write();
        let id = free_map.alloc();
        if let Some(block_id) = id {
            let mut super_block = self.super_block.write();
            if super_block.unused_blocks==0 {
                free_map.set(block_id, true);
                return None
            }
            super_block.unused_blocks -= 1;    // will not underflow
        }
        id
    }
    /// Free a block
    fn free_block(&self, block_id: usize) {
        let mut free_map = self.free_map.write();
        assert!(!free_map[block_id]);
        free_map.set(block_id, true);
        self.super_block.write().unused_blocks += 1;
    }

    /// Create a new INode struct, then insert it to self.inodes
    /// Private used for load or create INode
    fn _new_inode(&self, id: INodeId, disk_inode: Dirty<DiskINode>) -> Arc<INodeImpl> {
        let inode = Arc::new(INodeImpl {
            id,
            disk_inode: RwLock::new(disk_inode),
            fs: self.self_ptr.upgrade().unwrap(),
        });
        self.inodes.write().insert(id, Arc::downgrade(&inode));
        inode
    }
    /// Get inode by id. Load if not in memory.
    /// ** Must ensure it's a valid INode **
    fn get_inode(&self, id: INodeId) -> Arc<INodeImpl> {
        assert!(!self.free_map.read()[id]);

        // In the BTreeSet and not weak.
        if let Some(inode) = self.inodes.read().get(&id) {
            if let Some(inode) = inode.upgrade() {
                return inode;
            }
        }
        // Load if not in set, or is weak ref.
        let disk_inode = Dirty::new(self.device.lock().load_struct::<DiskINode>(id).unwrap());
        self._new_inode(id, disk_inode)
    }
    /// Create a new INode file
    fn new_inode_file(&self) -> vfs::Result<Arc<INodeImpl>> {
        let id = self.alloc_block().ok_or(FsError::NoDeviceSpace)?;
        let disk_inode = Dirty::new_dirty(DiskINode::new_file());
        Ok(self._new_inode(id, disk_inode))
    }
    /// Create a new INode dir
    fn new_inode_dir(&self, parent: INodeId) -> vfs::Result<Arc<INodeImpl>> {
        let id = self.alloc_block().ok_or(FsError::NoDeviceSpace)?;
        let disk_inode = Dirty::new_dirty(DiskINode::new_dir());
        let inode = self._new_inode(id, disk_inode);
        inode.init_dir_entry(parent)?;
        Ok(inode)
    }
    fn flush_weak_inodes(&self) {
        let mut inodes = self.inodes.write();
        let remove_ids: Vec<_> = inodes.iter().filter(|(_, inode)| {
            inode.upgrade().is_none()
        }).map(|(&id, _)| id).collect();
        for id in remove_ids.iter() {
            inodes.remove(&id);
        }
    }
}

impl vfs::FileSystem for SimpleFileSystem {
    /// Write back super block if dirty
    fn sync(&self) -> vfs::Result<()> {
        let mut super_block = self.super_block.write();
        if super_block.dirty() {
            self.device.lock().write_at(BLKSIZE * BLKN_SUPER, super_block.as_buf()).unwrap();
            super_block.sync();
        }
        let mut free_map = self.free_map.write();
        if free_map.dirty() {
            self.device.lock().write_at(BLKSIZE * BLKN_FREEMAP, free_map.as_buf()).unwrap();
            free_map.sync();
        }
        self.flush_weak_inodes();
        for inode in self.inodes.read().values() {
            if let Some(inode) = inode.upgrade() {
                inode.sync()?;
            }
        }
        Ok(())
    }

    fn root_inode(&self) -> Arc<vfs::INode> {
        self.get_inode(BLKN_ROOT)
    }

    fn info(&self) -> &'static vfs::FsInfo {
        static INFO: vfs::FsInfo = vfs::FsInfo {
            max_file_size: MAX_FILE_SIZE,
        };
        &INFO
    }
}

impl Drop for SimpleFileSystem {
    /// Auto sync when drop
    fn drop(&mut self) {
<<<<<<< HEAD
        use vfs::FileSystem;
        self.sync().expect("Failed to sync when dropping the SimpleFileSystem");
=======
        use crate::vfs::FileSystem;
        self.sync().expect("failed to sync");
>>>>>>> 249383f7
    }
}

trait BitsetAlloc {
    fn alloc(&mut self) -> Option<usize>;
}

impl BitsetAlloc for BitVec {
    fn alloc(&mut self) -> Option<usize> {
        // TODO: more efficient
        let id = (0..self.len()).find(|&i| self[i]);
        if let Some(id) = id {
            self.set(id, false);
        }
        id
    }
}

impl AsBuf for BitVec {
    fn as_buf(&self) -> &[u8] {
        let slice = self.storage();
        unsafe { slice::from_raw_parts(slice as *const _ as *const u8, slice.len() * 4) }
    }
    fn as_buf_mut(&mut self) -> &mut [u8] {
        let slice = self.storage();
        unsafe { slice::from_raw_parts_mut(slice as *const _ as *mut u8, slice.len() * 4) }
    }
}

impl AsBuf for [u8; BLKSIZE] {}

impl From<FileType> for vfs::FileType {
    fn from(t: FileType) -> Self {
        match t {
            FileType::File => vfs::FileType::File,
            FileType::Dir => vfs::FileType::Dir,
            _ => panic!("unknown file type"),
        }
    }
}<|MERGE_RESOLUTION|>--- conflicted
+++ resolved
@@ -4,17 +4,10 @@
 use core::slice;
 use core::fmt::{Debug, Formatter, Error};
 use core::any::Any;
-<<<<<<< HEAD
-use dirty::Dirty;
-use structs::*;
-use vfs::{self, Device, INode, FsError};
-use util::*;
-=======
->>>>>>> 249383f7
 use spin::{Mutex, RwLock};
 use crate::dirty::Dirty;
 use crate::structs::*;
-use crate::vfs::{self, Device, INode, FileSystem};
+use crate::vfs::{self, Device, INode, FileSystem, FsError};
 use crate::util::*;
 
 impl Device {
@@ -710,13 +703,7 @@
 impl Drop for SimpleFileSystem {
     /// Auto sync when drop
     fn drop(&mut self) {
-<<<<<<< HEAD
-        use vfs::FileSystem;
         self.sync().expect("Failed to sync when dropping the SimpleFileSystem");
-=======
-        use crate::vfs::FileSystem;
-        self.sync().expect("failed to sync");
->>>>>>> 249383f7
     }
 }
 
